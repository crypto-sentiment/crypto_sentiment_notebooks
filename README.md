# Cryptonews Sentiment Jupyter Notebooks

[Project description](https://www.notion.so/42e0593fcf9d48a78f503c7a3d0bc619) (Russian only).

## Setting up the environment 

Run `bash setup_env.sh` (beware: `bash`, not `sh`). This will download and install Miniconda with Python 3.9 and install all dependencies from `gpu_environment.yml`.

## Experiments

1\. Fixed cross-validation folds for experiments: `data/folds.csv`, [notebook](notebooks/20220411_btc_4500_titles_fix_folds_for_validations.ipynb). The baseline tf-idf & logreg model hits 72.1% accuracy in this setup. 

2\. Learning curves built for the baseline model: [task](https://www.notion.so/a74951e4e815480584dea7d61ddce6cc?v=dbfdb1207d0e451b827d3c5041ed0cfd&p=41d93e8bcd0a47949d0ed92f0f6592eb), [notebook](notebooks/20220408_btc_4500_titles_logit_tfidf_learning_curves.ipynb). Adding new labeled data helps.

<img src="figures/20220408_learning_curves_baseline_model_4500_titles.png" width=70% />

3\. [This notebook](notebooks/20220413_scrape_bitcointicker_news_prepare_batches_for_annotation.ipynb) scrapes [https://bitcointicker.co/news](https://bitcointicker.co/news/) (Selenium + BeautifulSoup) and examines prediction entropy which is a way to distinguish easy and hard examples. 

<<<<<<< HEAD
4\. Annotator accuracy as measured against the majority vote ranges from 81% to 90% while Tf-Idf & logreg baseline hits 69% only - [notebook](notebooks/20220420_analyze_amt_assessment_two_trial_batches.ipynb).
=======
4\. [This notebook](notebooks/20220415_scrape_bitcointicker_news_perform_eda.ipynb) scrapes some more Bitcointicker news (27k) and performs basic EDA with the following outcomes:

- ~27k news titles are saved locally and to the `cryptonews.bitcointicker_news` Mongo collection
- Filtering based on presence of at least one verb seems to make sense
- Most of the titles under 4 words in length make no sense. Starting from 4 words is reasonable
- Placeholder titles need to be removed. E.g. "Bitcoin daily chart alert" is seen >90 times. 

5\. Annotator accuracy as measured against the majority vote ranges from 81% to 90% while Tf-Idf & logreg baseline hits 69% only - [notebook](notebooks/20220420_analyze_amt_assessment_two_trial_batches.ipynb).
>>>>>>> c75e968e
<|MERGE_RESOLUTION|>--- conflicted
+++ resolved
@@ -16,9 +16,6 @@
 
 3\. [This notebook](notebooks/20220413_scrape_bitcointicker_news_prepare_batches_for_annotation.ipynb) scrapes [https://bitcointicker.co/news](https://bitcointicker.co/news/) (Selenium + BeautifulSoup) and examines prediction entropy which is a way to distinguish easy and hard examples. 
 
-<<<<<<< HEAD
-4\. Annotator accuracy as measured against the majority vote ranges from 81% to 90% while Tf-Idf & logreg baseline hits 69% only - [notebook](notebooks/20220420_analyze_amt_assessment_two_trial_batches.ipynb).
-=======
 4\. [This notebook](notebooks/20220415_scrape_bitcointicker_news_perform_eda.ipynb) scrapes some more Bitcointicker news (27k) and performs basic EDA with the following outcomes:
 
 - ~27k news titles are saved locally and to the `cryptonews.bitcointicker_news` Mongo collection
@@ -27,4 +24,3 @@
 - Placeholder titles need to be removed. E.g. "Bitcoin daily chart alert" is seen >90 times. 
 
 5\. Annotator accuracy as measured against the majority vote ranges from 81% to 90% while Tf-Idf & logreg baseline hits 69% only - [notebook](notebooks/20220420_analyze_amt_assessment_two_trial_batches.ipynb).
->>>>>>> c75e968e
