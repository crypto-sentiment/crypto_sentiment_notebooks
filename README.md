# Cryptonews Sentiment Jupyter Notebooks

[Project description](https://www.notion.so/42e0593fcf9d48a78f503c7a3d0bc619) (Russian only).

## Setting up the environment 

Run `bash setup_env.sh` (beware: `bash`, not `sh`). This will download and install Miniconda with Python 3.9 and install all dependencies from `gpu_environment.yml`.

## Experiments

1\. Fixed cross-validation folds for experiments: `data/folds.csv`, [notebook](notebooks/20220411_btc_4500_titles_fix_folds_for_validations.ipynb). The baseline tf-idf & logreg model hits 72.1% accuracy in this setup. 

2\. Learning curves built for the baseline model: [task](https://www.notion.so/a74951e4e815480584dea7d61ddce6cc?v=dbfdb1207d0e451b827d3c5041ed0cfd&p=41d93e8bcd0a47949d0ed92f0f6592eb), [notebook](notebooks/20220408_btc_4500_titles_logit_tfidf_learning_curves.ipynb). Adding new labeled data helps.

<img src="figures/20220408_learning_curves_baseline_model_4500_titles.png" width=70% />

3\. [This notebook](notebooks/20220413_scrape_bitcointicker_news_prepare_batches_for_annotation.ipynb) scrapes [https://bitcointicker.co/news](https://bitcointicker.co/news/) (Selenium + BeautifulSoup) and examines prediction entropy which is a way to distinguish easy and hard examples. 

4\. [This notebook](notebooks/20220415_scrape_bitcointicker_news_perform_eda.ipynb) scrapes some more Bitcointicker news (27k) and performs basic EDA with the following outcomes:

- ~27k news titles are saved locally and to the `cryptonews.bitcointicker_news` Mongo collection
- Filtering based on presence of at least one verb seems to make sense
- Most of the titles under 4 words in length make no sense. Starting from 4 words is reasonable
- Placeholder titles need to be removed. E.g. "Bitcoin daily chart alert" is seen >90 times. 

5\. Annotator accuracy as measured against the majority vote ranges from 81% to 90% while Tf-Idf & logreg baseline hits 69% only - [notebook](notebooks/20220420_analyze_amt_assessment_two_trial_batches.ipynb).

6\. [This notebook](notebooks/20220426_RSS_parser_example.ipynb) shows an example of RSS feed parsing to obtain cryptonews titles.

7\. [This notebook](notebooks/20220430_btc_4500_titles_and_assessment_data_checklist.ipynb) provides several examples how to test a model with the checklist package (https://github.com/marcotcr/checklist)

8\. [This notebook](notebooks/20220530_get_rss_feed_news_perform_eda.ipynb) crawls RSS feeds and performs an EDA to come up with filtering rules: on publication timestamp, title length, excluding records without a verb, also non-English records, etc.

9\. [This notebook](notebooks/20220530_adversarial_validation_for_data_drift_train_vs_recent_rss_feeds.ipynb) runs adversarial validation to detect data drift – even a simple tf-dif&logreg model can easily distinguish the training set (2017-2018) from the new records from RSS feeds (2022). Also, the features that drifted most are visualized.  

10\. [This notebook](notebooks/20220625_calibrate_bert_probs.ipynb) trains bert model with probability calibration.

11\. [This notebook](notebooks/20220418_active_learning_survey.ipynb) compares several active learning approaches.

<<<<<<< HEAD
12\. [This notebook](notebooks/20220715_explore_model_errors_with_400_labeled_news_from_RSS_feeds.ipynb) validates BERT predictions w.r.t. to 400 news titles from RSS feeds that were hand-labeled in June-July 2022. The model is only 50% accurate. Moreover, model errors are typically confirmed when compared to human labels: either the model is indeed wrong, or the case is controversial.
=======
12\. [This notebook](notebooks/20220715_explore_model_errors_with_400_labeled_news_from_RSS_feeds.ipynb) validates BERT predictions w.r.t. to 400 news titles from RSS feeds that were hand-labeled in June-July 2022. The model is only 50% accurate. Moreover, model errors are typically confirmed when compared to human labels: either the model is indeed wrong, or the case is controversial.

13\. [Here](notebooks/20221108_correlate_sentiments_with_btc_price.ipynb) we plot Cryptobarometer daily average predicted positive sentiments vs. daily BTC price vs. [Fear & Greed Index](https://alternative.me/crypto/fear-and-greed-index/) for the period May 2022 - Nov 2022. And, not surprisingly, we are much worse than Fear & Greed.

<img src="figures/20221108_sentiment_vs_btc_rate_vs_fng_may22_oct22.png" />

Fear & Greed Index is way better, especially when compared at a shorter time scale, e.g. Aug-Oct 2022.

<img src="figures/20221108_sentiment_vs_btc_rate_vs_fng_aug22_oct22.png"/>
>>>>>>> e6687553
<|MERGE_RESOLUTION|>--- conflicted
+++ resolved
@@ -37,9 +37,6 @@
 
 11\. [This notebook](notebooks/20220418_active_learning_survey.ipynb) compares several active learning approaches.
 
-<<<<<<< HEAD
-12\. [This notebook](notebooks/20220715_explore_model_errors_with_400_labeled_news_from_RSS_feeds.ipynb) validates BERT predictions w.r.t. to 400 news titles from RSS feeds that were hand-labeled in June-July 2022. The model is only 50% accurate. Moreover, model errors are typically confirmed when compared to human labels: either the model is indeed wrong, or the case is controversial.
-=======
 12\. [This notebook](notebooks/20220715_explore_model_errors_with_400_labeled_news_from_RSS_feeds.ipynb) validates BERT predictions w.r.t. to 400 news titles from RSS feeds that were hand-labeled in June-July 2022. The model is only 50% accurate. Moreover, model errors are typically confirmed when compared to human labels: either the model is indeed wrong, or the case is controversial.
 
 13\. [Here](notebooks/20221108_correlate_sentiments_with_btc_price.ipynb) we plot Cryptobarometer daily average predicted positive sentiments vs. daily BTC price vs. [Fear & Greed Index](https://alternative.me/crypto/fear-and-greed-index/) for the period May 2022 - Nov 2022. And, not surprisingly, we are much worse than Fear & Greed.
@@ -48,5 +45,4 @@
 
 Fear & Greed Index is way better, especially when compared at a shorter time scale, e.g. Aug-Oct 2022.
 
-<img src="figures/20221108_sentiment_vs_btc_rate_vs_fng_aug22_oct22.png"/>
->>>>>>> e6687553
+<img src="figures/20221108_sentiment_vs_btc_rate_vs_fng_aug22_oct22.png"/>