--- conflicted
+++ resolved
@@ -8,23 +8,19 @@
 
 ## Experiments
 
-1. Fixed cross-validation folds for experiments: `data/folds.csv`, [notebook](notebooks/20220411_btc_4500_titles_fix_folds_for_validations.ipynb). The baseline tf-idf & logreg model hits 72.1% accuracy in this setup. 
+1\. Fixed cross-validation folds for experiments: `data/folds.csv`, [notebook](notebooks/20220411_btc_4500_titles_fix_folds_for_validations.ipynb). The baseline tf-idf & logreg model hits 72.1% accuracy in this setup. 
 
 2\. Learning curves built for the baseline model: [task](https://www.notion.so/a74951e4e815480584dea7d61ddce6cc?v=dbfdb1207d0e451b827d3c5041ed0cfd&p=41d93e8bcd0a47949d0ed92f0f6592eb), [notebook](notebooks/20220408_btc_4500_titles_logit_tfidf_learning_curves.ipynb). Adding new labeled data helps.
 
 <img src="figures/20220408_learning_curves_baseline_model_4500_titles.png" width=70% />
 
-<<<<<<< HEAD
-3. [This notebook](notebooks/20220413_scrape_bitcointicker_news_prepare_batches_for_annotation.ipynb) scrapes [https://bitcointicker.co/news](https://bitcointicker.co/news/) (Selenium + BeautifulSoup) and examines prediction entropy which is a way to distinguish easy and hard examples. 
+3\. [This notebook](notebooks/20220413_scrape_bitcointicker_news_prepare_batches_for_annotation.ipynb) scrapes [https://bitcointicker.co/news](https://bitcointicker.co/news/) (Selenium + BeautifulSoup) and examines prediction entropy which is a way to distinguish easy and hard examples. 
 
-4. [This notebook](notebooks/20220415_scrape_bitcointicker_news_perform_eda.ipynb) scrapes some more Bitcointicker news (27k) and performs basic EDA with the following outcomes:
+4\. [This notebook](notebooks/20220415_scrape_bitcointicker_news_perform_eda.ipynb) scrapes some more Bitcointicker news (27k) and performs basic EDA with the following outcomes:
 
 - ~27k news titles are saved locally and to the `cryptonews.bitcointicker_news` Mongo collection
 - Filtering based on presence of at least one verb seems to make sense
 - Most of the titles under 4 words in length make no sense. Starting from 4 words is reasonable
 - Placeholder titles need to be removed. E.g. "Bitcoin daily chart alert" is seen >90 times. 
-=======
-3\. [This notebook](notebooks/20220413_scrape_bitcointicker_news_prepare_batches_for_annotation.ipynb) scrapes [https://bitcointicker.co/news](https://bitcointicker.co/news/) (Selenium + BeautifulSoup) and examines prediction entropy which is a way to distinguish easy and hard examples. 
 
-4\. Annotator accuracy as measured against the majority vote ranges from 81% to 90% while Tf-Idf & logreg baseline hits 69% only - [notebook](notebooks/20220420_analyze_amt_assessment_two_trial_batches.ipynb).
->>>>>>> de5edf1a
+5\. Annotator accuracy as measured against the majority vote ranges from 81% to 90% while Tf-Idf & logreg baseline hits 69% only - [notebook](notebooks/20220420_analyze_amt_assessment_two_trial_batches.ipynb).