--- conflicted
+++ resolved
@@ -14,15 +14,11 @@
 
 <img src="figures/20220408_learning_curves_baseline_model_4500_titles.png" width=70% />
 
-<<<<<<< HEAD
-[This notebook](notebooks/20220413_scrape_bitcointicker_news_prepare_batches_for_annotation.ipynb) scrapes [https://bitcointicker.co/news](https://bitcointicker.co/news/) (Selenium + BeautifulSoup) and examines prediction entropy which is a way to distinguish easy and hard examples. 
+3. [This notebook](notebooks/20220413_scrape_bitcointicker_news_prepare_batches_for_annotation.ipynb) scrapes [https://bitcointicker.co/news](https://bitcointicker.co/news/) (Selenium + BeautifulSoup) and examines prediction entropy which is a way to distinguish easy and hard examples. 
 
-[This notebook](notebooks/20220415_scrape_bitcointicker_news_perform_eda.ipynb) scrapes some more Bitcointicker news (27k) and performs basic EDA with the following outcomes:
+4. [This notebook](notebooks/20220415_scrape_bitcointicker_news_perform_eda.ipynb) scrapes some more Bitcointicker news (27k) and performs basic EDA with the following outcomes:
 
 - ~27k news titles are saved locally and to the `cryptonews.bitcointicker_news` Mongo collection
 - Filtering based on presence of at least one verb seems to make sense
 - Most of the titles under 4 words in length make no sense. Starting from 4 words is reasonable
-- Placeholder titles need to be removed. E.g. "Bitcoin daily chart alert" is seen >90 times. 
-=======
-3. [This notebook](notebooks/20220413_scrape_bitcointicker_news_prepare_batches_for_annotation.ipynb) scrapes [https://bitcointicker.co/news](https://bitcointicker.co/news/) (Selenium + BeautifulSoup) and examines prediction entropy which is a way to distinguish easy and hard examples. 
->>>>>>> a8b854b1
+- Placeholder titles need to be removed. E.g. "Bitcoin daily chart alert" is seen >90 times. 