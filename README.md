# Cryptonews Sentiment Jupyter Notebooks

[Project description](https://www.notion.so/42e0593fcf9d48a78f503c7a3d0bc619) (Russian only).

## Setting up the environment 

Run `bash setup_env.sh` (beware: `bash`, not `sh`). This will download and install Miniconda with Python 3.9 and install all dependencies from `gpu_environment.yml`.

## Experiments

1\. Fixed cross-validation folds for experiments: `data/folds.csv`, [notebook](notebooks/20220411_btc_4500_titles_fix_folds_for_validations.ipynb). The baseline tf-idf & logreg model hits 72.1% accuracy in this setup. 

2\. Learning curves built for the baseline model: [task](https://www.notion.so/a74951e4e815480584dea7d61ddce6cc?v=dbfdb1207d0e451b827d3c5041ed0cfd&p=41d93e8bcd0a47949d0ed92f0f6592eb), [notebook](notebooks/20220408_btc_4500_titles_logit_tfidf_learning_curves.ipynb). Adding new labeled data helps.

<img src="figures/20220408_learning_curves_baseline_model_4500_titles.png" width=70% />

3\. [This notebook](notebooks/20220413_scrape_bitcointicker_news_prepare_batches_for_annotation.ipynb) scrapes [https://bitcointicker.co/news](https://bitcointicker.co/news/) (Selenium + BeautifulSoup) and examines prediction entropy which is a way to distinguish easy and hard examples. 

4\. [This notebook](notebooks/20220415_scrape_bitcointicker_news_perform_eda.ipynb) scrapes some more Bitcointicker news (27k) and performs basic EDA with the following outcomes:

- ~27k news titles are saved locally and to the `cryptonews.bitcointicker_news` Mongo collection
- Filtering based on presence of at least one verb seems to make sense
- Most of the titles under 4 words in length make no sense. Starting from 4 words is reasonable
- Placeholder titles need to be removed. E.g. "Bitcoin daily chart alert" is seen >90 times. 

5\. Annotator accuracy as measured against the majority vote ranges from 81% to 90% while Tf-Idf & logreg baseline hits 69% only - [notebook](notebooks/20220420_analyze_amt_assessment_two_trial_batches.ipynb).

6\. [This notebook](notebooks/20220426_RSS_parser_example.ipynb) shows an example of RSS feed parsing to obtain cryptonews titles.

7\. [This notebook](notebooks/20220430_btc_4500_titles_and_assessment_data_checklist.ipynb) provides several examples how to test a model with the checklist package (https://github.com/marcotcr/checklist)

<<<<<<< HEAD
8\. [This notebook](notebooks/20220530_adversarial_validation_for_data_drift_train_vs_recent_rss_feeds.ipynb) runs adversarial validation to detect data drift – even a simple tf-dif&logreg model can easily distinguish the training set (2017-2018) from the new records from RSS feeds (2022). Also, the features that drifted most are visualized.  
=======
8\. [This notebook](notebooks/20220530_get_rss_feed_news_perform_eda.ipynb) crawls RSS feeds and performs an EDA to come up with filtering rules: on publication timestamp, title length, excluding records without a verb, also non-English records, etc.
>>>>>>> f9bb0f12
<|MERGE_RESOLUTION|>--- conflicted
+++ resolved
@@ -29,8 +29,6 @@
 
 7\. [This notebook](notebooks/20220430_btc_4500_titles_and_assessment_data_checklist.ipynb) provides several examples how to test a model with the checklist package (https://github.com/marcotcr/checklist)
 
-<<<<<<< HEAD
-8\. [This notebook](notebooks/20220530_adversarial_validation_for_data_drift_train_vs_recent_rss_feeds.ipynb) runs adversarial validation to detect data drift – even a simple tf-dif&logreg model can easily distinguish the training set (2017-2018) from the new records from RSS feeds (2022). Also, the features that drifted most are visualized.  
-=======
 8\. [This notebook](notebooks/20220530_get_rss_feed_news_perform_eda.ipynb) crawls RSS feeds and performs an EDA to come up with filtering rules: on publication timestamp, title length, excluding records without a verb, also non-English records, etc.
->>>>>>> f9bb0f12
+
+9\. [This notebook](notebooks/20220530_adversarial_validation_for_data_drift_train_vs_recent_rss_feeds.ipynb) runs adversarial validation to detect data drift – even a simple tf-dif&logreg model can easily distinguish the training set (2017-2018) from the new records from RSS feeds (2022). Also, the features that drifted most are visualized.  